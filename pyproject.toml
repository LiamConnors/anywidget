[build-system]
requires = ["hatchling", "jupyterlab==3.*"]
build-backend = "hatchling.build"

[project]
name = "anywidget"
description = "custom jupyter widgets made easy"
authors = [
    { name = "Trevor Manz", email = "trevor.j.manz@gmail.com" }
]
license = { text = "MIT" }
dynamic = ["version"]
readme = "README.md"
requires-python = ">=3.7"
dependencies = [
    "ipywidgets",
    "importlib_metadata ; python_version < '3.8'",
]

[project.optional-dependencies]
test = [
    "black[jupyter]",
    "pytest",
<<<<<<< HEAD
    "ruff==0.0.238",
    "psygnal",
=======
    "pytest-cov",
    "ruff==0.0.238"
>>>>>>> 0e12ba58
]

[project.urls]
homepage = "https://github.com/manzt/anywidget"

[tool.hatch.build]
artifacts = [
    "anywidget/nbextension/index.*",
    "anywidget/labextension/*.tgz",
    "anywidget/labextension",
]

[tool.hatch.build.targets.wheel.shared-data]
"anywidget/nbextension" = "share/jupyter/nbextensions/anywidget"
"anywidget/labextension" = "share/jupyter/labextensions/anywidget"
"./anywidget.json" = "etc/jupyter/nbconfig/notebook.d/anywidget.json"

[tool.hatch.build.targets.sdist]
exclude = [
    ".github",
]

[tool.hatch.build.hooks.jupyter-builder]
build-function = "hatch_jupyter_builder.npm_builder"
ensured-targets = [
    "anywidget/nbextension/index.js",
    "anywidget/labextension/package.json",
]
skip-if-exists = [
    "anywidget/nbextension/index.js",
    "anywidget/labextension/package.json",
]
dependencies = [
    "hatch-jupyter-builder>=0.5.0",
]

[tool.hatch.build.hooks.jupyter-builder.build-kwargs]
build_cmd = "build"

[tool.hatch.version]
path = "package.json"
pattern = "\"version\": \"(?P<version>.+?)\""

[tool.hatch.envs.default]
features = ["test"]

[tool.hatch.envs.default.scripts]
fmt = "black ."
lint = "ruff ."
<<<<<<< HEAD
test = "pytest ."


# https://docs.pytest.org/en/6.2.x/customize.html
[tool.pytest.ini_options]
filterwarnings = ["error:::anywidget"]
=======
test = "pytest . --cov anywidget --cov-report term-missing"

# https://docs.pytest.org/en/latest/customize.html
[tool.pytest.ini_options]
minversion = "6.0"
testpaths = ["tests"]
filterwarnings = [
    "error:::anywidget",  # make warnings coming from anywidget errors in tests
    "ignore:Jupyter is migrating its paths:DeprecationWarning",
    "ignore:Deprecated in traitlets 4.1, use the instance .metadata:DeprecationWarning",
]
>>>>>>> 0e12ba58

# https://coverage.readthedocs.io/en/6.4/config.html
[tool.coverage.report]
exclude_lines = [
    "pragma: no cover",
    "if TYPE_CHECKING:",
    "@overload",
    "except ImportError",
    "\\.\\.\\.",
    "raise NotImplementedError()"
]<|MERGE_RESOLUTION|>--- conflicted
+++ resolved
@@ -21,13 +21,8 @@
 test = [
     "black[jupyter]",
     "pytest",
-<<<<<<< HEAD
-    "ruff==0.0.238",
-    "psygnal",
-=======
     "pytest-cov",
     "ruff==0.0.238"
->>>>>>> 0e12ba58
 ]
 
 [project.urls]
@@ -77,14 +72,6 @@
 [tool.hatch.envs.default.scripts]
 fmt = "black ."
 lint = "ruff ."
-<<<<<<< HEAD
-test = "pytest ."
-
-
-# https://docs.pytest.org/en/6.2.x/customize.html
-[tool.pytest.ini_options]
-filterwarnings = ["error:::anywidget"]
-=======
 test = "pytest . --cov anywidget --cov-report term-missing"
 
 # https://docs.pytest.org/en/latest/customize.html
@@ -96,7 +83,6 @@
     "ignore:Jupyter is migrating its paths:DeprecationWarning",
     "ignore:Deprecated in traitlets 4.1, use the instance .metadata:DeprecationWarning",
 ]
->>>>>>> 0e12ba58
 
 # https://coverage.readthedocs.io/en/6.4/config.html
 [tool.coverage.report]
