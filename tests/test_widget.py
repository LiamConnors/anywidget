--- conflicted
+++ resolved
@@ -1,19 +1,12 @@
 import json
 import pathlib
-<<<<<<< HEAD
-
-import anywidget
-import traitlets.traitlets as t
-=======
 import sys
 from unittest.mock import MagicMock
 
+import anywidget
 import IPython.display
 import pytest
 import traitlets.traitlets as t
-
-import anywidget
->>>>>>> d8a90454
 from anywidget.widget import DEFAULT_ESM
 
 
